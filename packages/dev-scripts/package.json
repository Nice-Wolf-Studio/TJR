{
  "name": "@tjr-suite/dev-scripts",
  "version": "0.0.1",
  "private": true,
  "description": "Development and operational CLI tools for TJR Suite",
  "bin": {
<<<<<<< HEAD
    "commands-diff": "./bin/commands-diff.js",
    "commands-deploy": "./bin/commands-deploy.js",
    "cache-warm": "./bin/cache-warm.js",
    "cache-verify": "./bin/cache-verify.js",
    "replay-run": "./bin/replay-run.js"
=======
    "commands-diff": "./dist/bin/commands-diff.js",
    "cache-warm": "./dist/bin/cache-warm.js",
    "cache-verify": "./dist/bin/cache-verify.js",
    "replay-run": "./dist/bin/replay-run.js",
    "backtest": "./dist/bin/backtest.js"
>>>>>>> 433be505
  },
  "scripts": {
    "build": "tsc --build",
    "test": "node --test tests/*.test.js",
    "lint": "echo 'Lint not configured yet'",
    "typecheck": "tsc --noEmit",
    "clean": "rm -rf dist *.tsbuildinfo"
  },
  "dependencies": {
<<<<<<< HEAD
    "commander": "^11.1.0"
=======
    "@tjr/analysis-kit": "workspace:*",
    "@tjr/bars-cache": "workspace:*",
    "@tjr-suite/db-simple": "workspace:*",
    "@tjr-suite/market-data-core": "workspace:*"
>>>>>>> 433be505
  },
  "devDependencies": {
    "@types/node": "^20.0.0"
  },
  "keywords": [
    "cli",
    "dev-tools",
    "cache",
    "discord",
    "replay"
  ],
  "author": "TJR Suite Team",
  "license": "UNLICENSED"
}<|MERGE_RESOLUTION|>--- conflicted
+++ resolved
@@ -4,19 +4,12 @@
   "private": true,
   "description": "Development and operational CLI tools for TJR Suite",
   "bin": {
-<<<<<<< HEAD
-    "commands-diff": "./bin/commands-diff.js",
+    "commands-diff": "./dist/bin/commands-diff.js",
     "commands-deploy": "./bin/commands-deploy.js",
-    "cache-warm": "./bin/cache-warm.js",
-    "cache-verify": "./bin/cache-verify.js",
-    "replay-run": "./bin/replay-run.js"
-=======
-    "commands-diff": "./dist/bin/commands-diff.js",
     "cache-warm": "./dist/bin/cache-warm.js",
     "cache-verify": "./dist/bin/cache-verify.js",
     "replay-run": "./dist/bin/replay-run.js",
     "backtest": "./dist/bin/backtest.js"
->>>>>>> 433be505
   },
   "scripts": {
     "build": "tsc --build",
@@ -26,14 +19,11 @@
     "clean": "rm -rf dist *.tsbuildinfo"
   },
   "dependencies": {
-<<<<<<< HEAD
-    "commander": "^11.1.0"
-=======
     "@tjr/analysis-kit": "workspace:*",
     "@tjr/bars-cache": "workspace:*",
     "@tjr-suite/db-simple": "workspace:*",
-    "@tjr-suite/market-data-core": "workspace:*"
->>>>>>> 433be505
+    "@tjr-suite/market-data-core": "workspace:*",
+    "commander": "^11.1.0"
   },
   "devDependencies": {
     "@types/node": "^20.0.0"
