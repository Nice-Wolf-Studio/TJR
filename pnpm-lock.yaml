--- conflicted
+++ resolved
@@ -152,6 +152,9 @@
       '@tjr/bars-cache':
         specifier: workspace:*
         version: link:../bars-cache
+      commander:
+        specifier: ^11.1.0
+        version: 11.1.0
     devDependencies:
       '@types/node':
         specifier: ^20.0.0
@@ -213,8 +216,6 @@
         specifier: ^18.19.0
         version: 18.19.128
 
-<<<<<<< HEAD
-=======
   packages/provider-databento:
     dependencies:
       '@tjr-suite/market-data-core':
@@ -260,7 +261,6 @@
         specifier: ^1.0.0
         version: 1.6.1(@types/node@18.19.128)
 
->>>>>>> 433be505
   packages/sessions-calendar:
     devDependencies:
       '@types/node':
